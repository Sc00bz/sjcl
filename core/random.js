--- conflicted
+++ resolved
@@ -242,28 +242,21 @@
   
     this._eventListener = {
       loadTimeCollector: this._bind(this._loadTimeCollector),
-      mouseCollector: this._bind(this._mouseCollector)
+      mouseCollector: this._bind(this._mouseCollector),
+      keyboardCollector: this._bind(this._keyboardCollector),
+      accelerometerCollector: this._bind(this._accelerometerCollector)
     }
 
     if (window.addEventListener) {
-<<<<<<< HEAD
-      window.addEventListener("load", this._loadTimeCollector, false);
-      window.addEventListener("mousemove", this._mouseCollector, false);
-      window.addEventListener("keypress", this._keyboardCollector, false);
-      window.addEventListener("devicemotion", this._accelerometerCollector, false);
-    } else if (document.attachEvent) {
-      document.attachEvent("onload", this._loadTimeCollector);
-      document.attachEvent("onmousemove", this._mouseCollector);
-      document.attachEvent("keypress", this._keyboardCollector);
-=======
       window.addEventListener("load", this._eventListener.loadTimeCollector, false);
       window.addEventListener("mousemove", this._eventListener.mouseCollector, false);
+      window.addEventListener("keypress", this._eventListener.keyboardCollector, false);
+      window.addEventListener("devicemotion", this._eventListener.accelerometerCollector, false);
     } else if (document.attachEvent) {
       document.attachEvent("onload", this._eventListener.loadTimeCollector);
       document.attachEvent("onmousemove", this._eventListener.mouseCollector);
->>>>>>> 8853beca
-    }
-    else {
+      document.attachEvent("keypress", this._eventListener.keyboardCollector);
+    } else {
       throw new sjcl.exception.bug("can't attach event");
     }
   
@@ -275,19 +268,16 @@
     if (!this._collectorsStarted) { return; }
   
     if (window.removeEventListener) {
-<<<<<<< HEAD
-      window.removeEventListener("load", this._loadTimeCollector, false);
-      window.removeEventListener("mousemove", this._mouseCollector, false);
-      window.removeEventListener("keypress", this._keyboardCollector, false);
-      window.removeEventListener("devicemotion", this._accelerometerCollector, false);
-=======
       window.removeEventListener("load", this._eventListener.loadTimeCollector, false);
       window.removeEventListener("mousemove", this._eventListener.mouseCollector, false);
->>>>>>> 8853beca
-    } else if (window.detachEvent) {
-      window.detachEvent("onload", this._eventListener.loadTimeCollector);
-      window.detachEvent("onmousemove", this._eventListener.mouseCollector);
-    }
+      window.removeEventListener("keypress", this._eventListener.keyboardCollector, false);
+      window.removeEventListener("devicemotion", this._eventListener.accelerometerCollector, false);
+    } else if (document.detachEvent) {
+      document.detachEvent("onload", this._eventListener.loadTimeCollector);
+      document.detachEvent("onmousemove", this._eventListener.mouseCollector);
+      document.detachEvent("keypress", this._eventListener.keyboardCollector);
+    }
+
     this._collectorsStarted = false;
   },
   
