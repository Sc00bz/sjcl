--- conflicted
+++ resolved
@@ -8,8 +8,6 @@
     "ccm_vectors.js",
     "ocb2_test.js",
     "ocb2_vectors.js",
-    "cbc_test.js",
-    "cbc_vectors.js",
     "sha256_test.js",
     "sha256_vectors.js",
     "sha256_test_brute_force.js",
@@ -18,15 +16,10 @@
     "hmac_test.js",
     "hmac_vectors.js",
     "pbkdf2_test.js",
-<<<<<<< HEAD
-    "ecdh_test.js",
-    "ecdsa_test.js"
-=======
     "bn_test.js",
     "bn_vectors.js",
     "srp_test.js",
     "srp_vectors.js"
->>>>>>> c2608d5a
   ], i;
   
   for (i=1; i<testFiles.length; i++) {
